# Tools

Tools extend agent capabilities by providing access to external functions, APIs, and services.

## Tool Resource Types

<<<<<<< HEAD
### Fetcher Tools
HTTP API calls with URL template substitution.

=======
### HTTP Tools

HTTP API calls with URL and body template substitution.

#### GET Request Example

>>>>>>> d75c1cbe
```yaml
apiVersion: ark.mckinsey.com/v1alpha1
kind: Tool
metadata:
  name: get-coordinates
spec:
  type: fetcher
  inputSchema:
    type: object
    properties:
      city:
        type: string
        description: City name to get coordinates for
    required: ["city"]
  description: "Returns coordinates for the given city name"
  fetcher:
    url: https://geocoding-api.open-meteo.com/v1/search?name={city}&count=1
    method: GET
    timeout: 30s
```

<<<<<<< HEAD
### MCP Tools  
=======
#### POST Request with Body Template Example

```yaml
apiVersion: ark.mckinsey.com/v1alpha1
kind: Tool
metadata:
  name: create-user
spec:
  type: http
  inputSchema:
    type: object
    properties:
      name:
        type: string
        description: User name
      email:
        type: string
        description: User email
    required: ["name", "email"]
  description: "Creates a new user"
  http:
    url: https://api.example.com/users
    method: POST
    headers:
      - name: "Content-Type"
        value:
          value: "application/json"
    body: |
      {
        "name": "{{.input.name}}",
        "email": "{{.input.email}}",
        "created_at": "{{.timestamp}}",
        "organization": "{{.default_org}}"
      }
    bodyParameters:
      - name: timestamp
        value: "2024-01-01T00:00:00Z"
      - name: default_org
        valueFrom:
          configMapKeyRef:
            name: user-config
            key: default-organization
    timeout: 30s
```

## Template Syntax

HTTP tools support golang template syntax for dynamic content generation:

### Template Data Structure

Templates have access to structured data:

- **`.input.fieldName`** - User input from the inputSchema
- **`.parameterName`** - Values from bodyParameters

### Parameter Sources

```yaml
bodyParameters:
  # Direct values
  - name: api_version
    value: "v1.0"

  # ConfigMap references
  - name: endpoint
    valueFrom:
      configMapKeyRef:
        name: api-config
        key: base-url

  # Secret references
  - name: token
    valueFrom:
      secretKeyRef:
        name: api-secrets
        key: auth-token
```

### MCP Tools

>>>>>>> d75c1cbe
Tools provided by Model Context Protocol servers.

```yaml
apiVersion: ark.mckinsey.com/v1alpha1
kind: Tool
metadata:
  name: mcp-filesys-read-file
spec:
  type: mcp
  inputSchema:
    type: object
    properties:
      path:
        type: string
        description: File path to read
    required: ["path"]
  description: "Read contents of a file"
  mcp:
    mcpServerRef:
      name: filesys-server
      namespace: default
    toolName: read_file
```

### Agent as Tools

Agents can be declared and exposed as tools, which means they can be called by other agents in the system.This lets one agent delegate a task to another specialized agent instead of handling everything itself.Also, this lets an agent behave like an API, handling specific, self-contained tasks without being burdened by irrelevant context, which makes development simpler.

```yaml
apiVersion: ark.mckinsey.com/v1alpha1
kind: Tool
metadata:
  name: call-research-agent
spec:
  type: agent
  inputSchema:
    type: object
    properties:
      input:
        type: string
        description: "The research query or topic that the agent should investigate and provide insights on."
    required: ["input"]
  agent:
    name: research-agent
```

## Agent Tool Reference Types

### Custom Tools

Reference Tool resources by name:

```yaml
tools:
  - type: custom
    name: get-coordinates
  - type: custom
    name: mcp-filesys-read-file
```

### Built-in Tools

System-provided tools:

```yaml
tools:
  - type: built-in
    name: terminate # End conversation with final response
  - type: built-in
    name: noop # No-operation (testing/debugging)
```

### Agent as Tools

Agent used as tools:

```yaml
tools:
  - type: custom
    name: call-research-agent
```<|MERGE_RESOLUTION|>--- conflicted
+++ resolved
@@ -4,18 +4,12 @@
 
 ## Tool Resource Types
 
-<<<<<<< HEAD
-### Fetcher Tools
-HTTP API calls with URL template substitution.
-
-=======
 ### HTTP Tools
 
 HTTP API calls with URL and body template substitution.
 
 #### GET Request Example
 
->>>>>>> d75c1cbe
 ```yaml
 apiVersion: ark.mckinsey.com/v1alpha1
 kind: Tool
@@ -37,9 +31,6 @@
     timeout: 30s
 ```
 
-<<<<<<< HEAD
-### MCP Tools  
-=======
 #### POST Request with Body Template Example
 
 ```yaml
@@ -121,7 +112,6 @@
 
 ### MCP Tools
 
->>>>>>> d75c1cbe
 Tools provided by Model Context Protocol servers.
 
 ```yaml
