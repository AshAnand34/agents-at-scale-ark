---
<<<<<<< HEAD
title: ARK Controller Local Development Mode
description: Run ARK controller locally while connecting to cluster services
---

import Image from 'next/image'
import arkDevModeImage from '../images/ark-controller-dev-mode-diagram.png'

# ARK Controller Local Development

Run the ARK controller on your local machine instead of in the cluster.

<Image 
  src={arkDevModeImage} 
  alt="Ark Controller Local Development Mode" 
  style={{ width: '400px', height: 'auto' }} 
/>

## Usage

Stop the cluster controller:
=======
title: "Local Development"
description: "Local development with DevSpace for ARK services"
---

## Local development with DevSpace

Develop and live-reload ARK services directly in your Kubernetes cluster using DevSpace.

## Prerequisites
- A running Kubernetes cluster (e.g., minikube)
- kubectl and DevSpace installed
- Docker running locally

## One-time setup
```bash
# Install DevSpace
brew install devspace

# Install localhost gateway
make localhost-gateway-install
```

## Start the dev environment
>>>>>>> d75c1cbe
```bash
cd ark && make eject-controller
```
- ark-api and ark-dashboard deploy to namespace: default
- ark-controller deploys to namespace: ark-system

<<<<<<< HEAD
Run the controller locally:
```bash
cd ark && make dev
```

That's it! The local controller connects to your cluster and processes ARK resources.
=======
## Check deployment status
```bash
devspace list deployments --namespace default
devspace list deployments --namespace ark-system
```

## Open the dashboard
- Via routes:
```bash
make routes
```

- Or via port-forward:
```bash
kubectl port-forward -n default svc/ark-dashboard 3000:3000
# Then open http://localhost:3000
```

## Live reload behavior
- Dashboard (Next.js): hot reloads on save
- API (FastAPI): hot reloads on save
- Controller (Go): does NOT auto-reload
  - Restart options:
    - Stop & start DevSpace: `devspace stop && devspace dev`
    - Or restart the controller pod: `kubectl delete pod -n ark-system -l app=ark-controller`

## When you change CRDs
```bash
cd ark/
make manifests
kubectl apply -f config/crd/bases/ark.mckinsey.com_queries.yaml
# Then restart the controller (see above)
```

## Build/deploy production images
```bash
devspace deploy
```

## Clean up
```bash
devspace purge
```
>>>>>>> d75c1cbe
<|MERGE_RESOLUTION|>--- conflicted
+++ resolved
@@ -1,26 +1,4 @@
 ---
-<<<<<<< HEAD
-title: ARK Controller Local Development Mode
-description: Run ARK controller locally while connecting to cluster services
----
-
-import Image from 'next/image'
-import arkDevModeImage from '../images/ark-controller-dev-mode-diagram.png'
-
-# ARK Controller Local Development
-
-Run the ARK controller on your local machine instead of in the cluster.
-
-<Image 
-  src={arkDevModeImage} 
-  alt="Ark Controller Local Development Mode" 
-  style={{ width: '400px', height: 'auto' }} 
-/>
-
-## Usage
-
-Stop the cluster controller:
-=======
 title: "Local Development"
 description: "Local development with DevSpace for ARK services"
 ---
@@ -44,21 +22,12 @@
 ```
 
 ## Start the dev environment
->>>>>>> d75c1cbe
 ```bash
-cd ark && make eject-controller
+cd ark && make dev
 ```
 - ark-api and ark-dashboard deploy to namespace: default
 - ark-controller deploys to namespace: ark-system
 
-<<<<<<< HEAD
-Run the controller locally:
-```bash
-cd ark && make dev
-```
-
-That's it! The local controller connects to your cluster and processes ARK resources.
-=======
 ## Check deployment status
 ```bash
 devspace list deployments --namespace default
@@ -101,5 +70,4 @@
 ## Clean up
 ```bash
 devspace purge
-```
->>>>>>> d75c1cbe
+```