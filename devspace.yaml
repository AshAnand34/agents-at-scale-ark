# DevSpace configuration for local ARK services development
version: v2beta1

# Dependencies - include other DevSpace configurations
# dependencies:
#   postgres-memory:
#     path: ./services/postgres-memory

# Hooks for pre-build setup
hooks:
  - command: ./services/ark-api/ark-api/scripts/ensure-ark-sdk-wheel.sh
    events: ["before:dev", "before:deploy"]

# Deployment pipelines define the workflow for different commands
pipelines:
  # 'devspace deploy' - Build and deploy production images
  deploy: |-
    # Deploy any dependencies.
    run_dependency_pipelines --all
    # Build the ark controller and ark service images.
    build_images --all
    # Deploy the ark controller and services.
    create_deployments --all

  # 'devspace dev' - DevSpace recommended dev workflow: deploy production, override with dev images, file sync
  dev: |-
    run_dependency_pipelines --all
    create_deployments --all
    start_dev --all

# Image build configuration
images:
  ark-api:
    image: ark-api
    dockerfile: ./services/ark-api/Dockerfile
    context: ./services/ark-api

  ark-dashboard:
    image: ark-dashboard
    dockerfile: ./services/ark-dashboard/Dockerfile
    context: ./services/ark-dashboard

  ark-controller:
    image: ark-controller
    dockerfile: ./ark/Dockerfile
    context: ./ark

# Kubernetes deployments
deployments:
  ark-api:
    namespace: default
    helm:
      chart:
        path: ./services/ark-api/chart
      values:
        app:
          image:
            repository: ${runtime.images.ark-api.image}
            tag: ${runtime.images.ark-api.tag}
          # Override resources for local development
          resources:
            limits:
              memory: "1024Mi"
              cpu: "1000m"
            requests:
              memory: "256Mi"
              cpu: "200m"

  ark-dashboard:
    namespace: default
    helm:
      chart:
        path: ./services/ark-dashboard/chart
      values:
        app:
          image:
            repository: ${runtime.images.ark-dashboard.image}
            tag: ${runtime.images.ark-dashboard.tag}
          # Override resources for local development
          resources:
            limits:
              memory: "3072Mi"
              cpu: "2000m"
            requests:
              memory: "256Mi"
              cpu: "200m"

  ark-controller:
    namespace: ark-system
    helm:
      chart:
        path: ./ark/dist/chart
      values:
        controllerManager:
          container:
            image:
              repository: ${runtime.images.ark-controller.image}
              tag: ${runtime.images.ark-controller.tag}            
              pullPolicy: Always
            resources:
              limits:
                memory: "2048Mi"
                cpu: "2000m"
              requests:
                memory: "256Mi"
                cpu: "200m"
          # Override security context for development
          securityContext:
            runAsNonRoot: false

# Development configuration - active during 'devspace dev'
dev:
  ark-api:
    imageSelector: ark-api
    devImage: python:3.12-slim
    # Install dependencies and start API server with hot reload
    command:
      [
        "sh",
        "-c",
        "cd /app/ark-api && apt-get update && apt-get install -y curl && curl https://raw.githubusercontent.com/helm/helm/main/scripts/get-helm-3 | bash && pip install uv && uv add file://$(ls out/ark_sdk-*.whl) && uv sync && uv run uvicorn ark_api.main:app --host 0.0.0.0 --port 8000 --reload",
      ]
    namespace: default
    # Stream logs instead of terminal
    logs:
      lastLines: 50
    # File synchronization for hot reload
    sync:
      - path: ./services/ark-api:/app
        startContainer: true
        disableDownload: true
        uploadExcludeFile: .dockerignore
      - path: ./ark:/workspace
        excludePaths:
          - bin/
          - out/
          - .git/
    # Enable SSH for IDE integration
    ssh:
      enabled: true

  ark-controller:
    imageSelector: ark-controller
    devImage: golang:1.24-bookworm
    command:
      ["sh", "-c", "cd /app && go run cmd/main.go --leader-elect=false"]
    namespace: ark-system
    logs:
      lastLines: 50
    # File synchronization for hot reload
    sync:
      - path: ./ark:/app
        startContainer: true
        disableDownload: true
<<<<<<< HEAD
        excludePaths:
          - bin/
          - out/
          - .git/
          - "*.log"
        onUpload:
          restartContainer: true
    # Restart container when Go files change so that the code is recompiled
    restartHelper:
      inject: true
=======
        uploadExcludeFile: .dockerignore
        onUpload:
          restartContainer: true
>>>>>>> f946aa25
    # Enable SSH for IDE integration
    ssh:
      enabled: true

  ark-dashboard:
    imageSelector: ark-dashboard
    devImage: node:24-alpine
    command:
      [
        "sh",
        "-c",
        "cd /app/ark-dashboard && npm install -g pnpm && pnpm install && pnpm run dev",
      ]
    namespace: default
    # Stream logs instead of terminal
    logs:
      lastLines: 50
    # File synchronization for hot reload
    sync:
      - path: ./services/ark-dashboard:/app
        startContainer: true
        disableDownload: true
        uploadExcludeFile: .dockerignore
    # Enable SSH for IDE integration
    ssh:
      enabled: true<|MERGE_RESOLUTION|>--- conflicted
+++ resolved
@@ -152,22 +152,9 @@
       - path: ./ark:/app
         startContainer: true
         disableDownload: true
-<<<<<<< HEAD
-        excludePaths:
-          - bin/
-          - out/
-          - .git/
-          - "*.log"
-        onUpload:
-          restartContainer: true
-    # Restart container when Go files change so that the code is recompiled
-    restartHelper:
-      inject: true
-=======
         uploadExcludeFile: .dockerignore
         onUpload:
           restartContainer: true
->>>>>>> f946aa25
     # Enable SSH for IDE integration
     ssh:
       enabled: true
