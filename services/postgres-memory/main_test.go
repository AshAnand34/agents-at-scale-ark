package main

import (
	"bytes"
	"context"
	"encoding/json"
	"log/slog"
	"net/http"
	"net/http/httptest"
	"os"
	"testing"

	"github.com/gorilla/mux"
	"github.com/openai/openai-go"
)

func setupTestServer(t *testing.T) *Server {
	t.Helper()

	dsn := os.Getenv("TEST_DATABASE_URL")
	if dsn == "" {
		t.Skip("TEST_DATABASE_URL not set, skipping database tests")
	}

	logger := slog.New(slog.NewTextHandler(os.Stderr, &slog.HandlerOptions{Level: slog.LevelError}))
	server, err := New(dsn, "messages", logger)
	if err != nil {
		t.Fatalf("create test server: %v", err)
	}

	// Clean test data
	_, err = server.db.Exec("DELETE FROM messages")
	if err != nil {
		t.Fatalf("clean test database: %v", err)
	}

	return server
}

func TestServer_AddMessage(t *testing.T) {
	server := setupTestServer(t)
	defer server.Close()

	ctx := context.Background()
	sessionID := "test-session"
	message := Message(openai.UserMessage("Hello, world!"))

	err := server.addMessage(ctx, sessionID, message)
	if err != nil {
		t.Fatalf("addMessage failed: %v", err)
	}

	var count int
	err = server.db.QueryRow("SELECT COUNT(*) FROM messages WHERE session_id = $1", sessionID).Scan(&count)
	if err != nil {
		t.Fatalf("count messages: %v", err)
	}

	if count != 1 {
		t.Errorf("expected 1 message, got %d", count)
	}
}

func TestServer_GetMessages(t *testing.T) {
	server := setupTestServer(t)
	defer server.Close()

	ctx := context.Background()
	sessionID := "test-session"

	messages := []Message{
		Message(openai.UserMessage("First message")),
		Message(openai.AssistantMessage("Second message")),
	}

	for _, msg := range messages {
		if err := server.addMessage(ctx, sessionID, msg); err != nil {
			t.Fatalf("addMessage failed: %v", err)
		}
	}

	retrieved, err := server.getMessages(ctx, sessionID)
	if err != nil {
		t.Fatalf("getMessages failed: %v", err)
	}

	if len(retrieved) != len(messages) {
		t.Errorf("expected %d messages, got %d", len(messages), len(retrieved))
	}
}

func TestServer_HTTPHandlers(t *testing.T) {
	server := setupTestServer(t)
	defer server.Close()

	router := server.routes().(*mux.Router)

	t.Run("AddMessage", func(t *testing.T) {
		req := struct {
			Message Message `json:"message"`
		}{Message: Message(openai.UserMessage("Test message"))}

		body, _ := json.Marshal(req)
		httpReq := httptest.NewRequest(http.MethodPut, "/message/test-session", bytes.NewBuffer(body))
		httpReq.Header.Set("Content-Type", "application/json")
		httpReq = mux.SetURLVars(httpReq, map[string]string{"uid": "test-session"})

		w := httptest.NewRecorder()
		router.ServeHTTP(w, httpReq)

		if w.Code != http.StatusOK {
			t.Errorf("expected status 200, got %d", w.Code)
		}
	})

	t.Run("GetMessages", func(t *testing.T) {
		httpReq := httptest.NewRequest(http.MethodGet, "/message/test-session", nil)
		httpReq = mux.SetURLVars(httpReq, map[string]string{"uid": "test-session"})

		w := httptest.NewRecorder()
		router.ServeHTTP(w, httpReq)

		if w.Code != http.StatusOK {
			t.Errorf("expected status 200, got %d", w.Code)
		}

		var response struct {
			Messages []Message `json:"messages"`
		}
		if err := json.NewDecoder(w.Body).Decode(&response); err != nil {
			t.Fatalf("decode response: %v", err)
		}

		if len(response.Messages) == 0 {
			t.Error("expected at least one message")
		}
	})

	t.Run("Health", func(t *testing.T) {
		httpReq := httptest.NewRequest(http.MethodGet, "/health", nil)
		w := httptest.NewRecorder()
		router.ServeHTTP(w, httpReq)

		if w.Code != http.StatusOK {
			t.Errorf("expected status 200, got %d", w.Code)
		}

		if w.Body.String() != "OK" {
			t.Errorf("expected 'OK', got %q", w.Body.String())
		}
	})
<<<<<<< HEAD
=======
}

func TestServer_Filtering(t *testing.T) {
	server := setupTestServer(t)
	defer server.Close()

	ctx := context.Background()

	// Add test messages
	server.addMessage(ctx, "session-1", "query-1", Message(openai.UserMessage("Test 1")))
	server.addMessage(ctx, "session-2", "query-1", Message(openai.UserMessage("Test 2")))

	// Test filtering by session
	_, total, err := server.getAllMessages(ctx, "session-1", "", 0, 0)
	if err != nil || total != 1 {
		t.Errorf("filter by session failed: err=%v, total=%d", err, total)
	}

	// Test filtering by query
	_, total, err = server.getAllMessages(ctx, "", "query-1", 0, 0)
	if err != nil || total != 2 {
		t.Errorf("filter by query failed: err=%v, total=%d", err, total)
	}
}

func TestJSONMarshalingBehavior(t *testing.T) {
	t.Run("NilSliceMarshalsAsNull", func(t *testing.T) {
		var nilSlice []MessageRecord
		response := struct {
			Messages []MessageRecord `json:"messages"`
			Total    int             `json:"total"`
		}{
			Messages: nilSlice,
			Total:    0,
		}
		
		data, err := json.Marshal(response)
		if err != nil {
			t.Fatalf("marshal failed: %v", err)
		}
		
		if !bytes.Contains(data, []byte(`"messages":null`)) {
			t.Errorf("expected nil slice to marshal as null, but got: %s", string(data))
		}
	})
	
	t.Run("EmptySliceMarshalsAsArray", func(t *testing.T) {
		emptySlice := []MessageRecord{}
		response := struct {
			Messages []MessageRecord `json:"messages"`
			Total    int             `json:"total"`
		}{
			Messages: emptySlice,
			Total:    0,
		}
		
		data, err := json.Marshal(response)
		if err != nil {
			t.Fatalf("marshal failed: %v", err)
		}
		
		if !bytes.Contains(data, []byte(`"messages":[]`)) {
			t.Errorf("expected empty slice to marshal as [], but got: %s", string(data))
		}
	})
	
	t.Run("NilSliceFixWorksCorrectly", func(t *testing.T) {
		var nilSlice []MessageRecord
		
		// Apply the fix: convert nil to empty slice
		if nilSlice == nil {
			nilSlice = []MessageRecord{}
		}
		
		response := struct {
			Messages []MessageRecord `json:"messages"`
			Total    int             `json:"total"`
		}{
			Messages: nilSlice,
			Total:    0,
		}
		
		data, err := json.Marshal(response)
		if err != nil {
			t.Fatalf("marshal failed: %v", err)
		}
		
		if !bytes.Contains(data, []byte(`"messages":[]`)) {
			t.Errorf("expected fixed nil slice to marshal as [], but got: %s", string(data))
		}
	})
}

func TestServer_EmptyMessagesResponse(t *testing.T) {
	server := setupTestServer(t)
	defer server.Close()

	router := server.routes().(*mux.Router)

	t.Run("EmptyMessages", func(t *testing.T) {
		// Query for messages that don't exist
		httpReq := httptest.NewRequest(http.MethodGet, "/messages?session_id=nonexistent", nil)

		w := httptest.NewRecorder()
		router.ServeHTTP(w, httpReq)

		if w.Code != http.StatusOK {
			t.Errorf("expected status 200, got %d", w.Code)
		}

		var response struct {
			Messages []MessageRecord `json:"messages"`
			Total    int             `json:"total"`
			Limit    int             `json:"limit"`
			Offset   int             `json:"offset"`
		}
		if err := json.NewDecoder(w.Body).Decode(&response); err != nil {
			t.Fatalf("decode response: %v", err)
		}

		// Verify messages is an empty array, not null
		if response.Messages == nil {
			t.Error("messages field should be empty array [], not null")
		}

		if len(response.Messages) != 0 {
			t.Errorf("expected 0 messages, got %d", len(response.Messages))
		}

		if response.Total != 0 {
			t.Errorf("expected total 0, got %d", response.Total)
		}

		// Also verify the raw JSON contains [] not null
		rawBody := w.Body.String()
		if !bytes.Contains([]byte(rawBody), []byte(`"messages":[]`)) {
			t.Errorf("expected messages field to be [], but got: %s", rawBody)
		}
	})
>>>>>>> d75c1cbe
}<|MERGE_RESOLUTION|>--- conflicted
+++ resolved
@@ -149,8 +149,6 @@
 			t.Errorf("expected 'OK', got %q", w.Body.String())
 		}
 	})
-<<<<<<< HEAD
-=======
 }
 
 func TestServer_Filtering(t *testing.T) {
@@ -186,17 +184,17 @@
 			Messages: nilSlice,
 			Total:    0,
 		}
-		
+
 		data, err := json.Marshal(response)
 		if err != nil {
 			t.Fatalf("marshal failed: %v", err)
 		}
-		
+
 		if !bytes.Contains(data, []byte(`"messages":null`)) {
 			t.Errorf("expected nil slice to marshal as null, but got: %s", string(data))
 		}
 	})
-	
+
 	t.Run("EmptySliceMarshalsAsArray", func(t *testing.T) {
 		emptySlice := []MessageRecord{}
 		response := struct {
@@ -206,25 +204,25 @@
 			Messages: emptySlice,
 			Total:    0,
 		}
-		
+
 		data, err := json.Marshal(response)
 		if err != nil {
 			t.Fatalf("marshal failed: %v", err)
 		}
-		
+
 		if !bytes.Contains(data, []byte(`"messages":[]`)) {
 			t.Errorf("expected empty slice to marshal as [], but got: %s", string(data))
 		}
 	})
-	
+
 	t.Run("NilSliceFixWorksCorrectly", func(t *testing.T) {
 		var nilSlice []MessageRecord
-		
+
 		// Apply the fix: convert nil to empty slice
 		if nilSlice == nil {
 			nilSlice = []MessageRecord{}
 		}
-		
+
 		response := struct {
 			Messages []MessageRecord `json:"messages"`
 			Total    int             `json:"total"`
@@ -232,12 +230,12 @@
 			Messages: nilSlice,
 			Total:    0,
 		}
-		
+
 		data, err := json.Marshal(response)
 		if err != nil {
 			t.Fatalf("marshal failed: %v", err)
 		}
-		
+
 		if !bytes.Contains(data, []byte(`"messages":[]`)) {
 			t.Errorf("expected fixed nil slice to marshal as [], but got: %s", string(data))
 		}
@@ -290,5 +288,4 @@
 			t.Errorf("expected messages field to be [], but got: %s", rawBody)
 		}
 	})
->>>>>>> d75c1cbe
 }