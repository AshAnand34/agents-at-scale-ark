--- conflicted
+++ resolved
@@ -583,13 +583,9 @@
 		return nil, err
 	}
 
-<<<<<<< HEAD
-	if err := memory.AddMessages(ctx, responseMessages); err != nil {
-=======
 	// Save new messages to memory (user message + response messages)
 	newMessages := append([]genai.Message{userMessage}, responseMessages...)
 	if err := memory.AddMessages(ctx, query.Name, newMessages); err != nil {
->>>>>>> d75c1cbe
 		return nil, fmt.Errorf("failed to save new messages to memory: %w", err)
 	}
 
