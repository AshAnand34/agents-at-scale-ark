--- conflicted
+++ resolved
@@ -13,8 +13,6 @@
 	RoleAssistant = "assistant"
 	RoleSystem    = "system"
 	RoleTool      = "tool"
-<<<<<<< HEAD
-=======
 )
 
 // Tool type constants
@@ -22,5 +20,4 @@
 	ToolTypeHTTP  = "http"
 	ToolTypeMCP   = "mcp"
 	ToolTypeAgent = "agent"
->>>>>>> d75c1cbe
 )